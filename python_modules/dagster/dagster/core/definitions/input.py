--- conflicted
+++ resolved
@@ -103,26 +103,14 @@
 
     def __init__(
         self,
-<<<<<<< HEAD
-        name=None,
-        dagster_type=None,
-        description=None,
-        default_value=NoValueSentinel,
-        metadata=None,
-        asset_key=None,
-        asset_partitions=None,
-        input_manager_key=None
-=======
         name: str,
         dagster_type: object = None,
         description: Optional[str] = None,
         default_value: object = NoValueSentinel,
-        root_manager_key: Optional[str] = None,
         metadata: Optional[Mapping[str, RawMetadataValue]] = None,
         asset_key: Optional[Union[AssetKey, Callable[["InputContext"], AssetKey]]] = None,
         asset_partitions: Optional[Union[Set[str], Callable[["InputContext"], Set[str]]]] = None,
         input_manager_key: Optional[str] = None
->>>>>>> bc5e5021
         # when adding new params, make sure to update combine_with_inferred below
     ):
         self._name = check_valid_name(name)
@@ -184,15 +172,7 @@
         return self._default_value
 
     @property
-<<<<<<< HEAD
-    def input_manager_key(self):
-=======
-    def root_manager_key(self) -> Optional[str]:
-        return self._root_manager_key
-
-    @property
     def input_manager_key(self) -> Optional[str]:
->>>>>>> bc5e5021
         return self._input_manager_key
 
     @property
@@ -418,14 +398,7 @@
             be inferred directly from the type signature of the decorated function.
         description (Optional[str]): Human-readable description of the input.
         default_value (Optional[Any]): The default value to use if no input is provided.
-<<<<<<< HEAD
-        metadata (Optional[Dict[str, Any]]): A dict of metadata for the input.
-=======
-        root_manager_key (Optional[str]): (Experimental) The resource key for the
-            :py:class:`RootInputManager` used for loading this input when it is not connected to an
-            upstream output.
         metadata (Optional[Dict[str, RawMetadataValue]]): A dict of metadata for the input.
->>>>>>> bc5e5021
         asset_key (Optional[Union[AssetKey, InputContext -> AssetKey]]): (Experimental) An AssetKey
             (or function that produces an AssetKey from the InputContext) which should be associated
             with this In. Used for tracking lineage information through Dagster.
@@ -439,12 +412,7 @@
         dagster_type: Union[Type, DagsterType] = NoValueSentinel,
         description: Optional[str] = None,
         default_value: Any = NoValueSentinel,
-<<<<<<< HEAD
-        metadata: Optional[Mapping[str, Any]] = None,
-=======
-        root_manager_key: Optional[str] = None,
         metadata: Optional[Mapping[str, RawMetadataValue]] = None,
->>>>>>> bc5e5021
         asset_key: Optional[Union[AssetKey, Callable[["InputContext"], AssetKey]]] = None,
         asset_partitions: Optional[Union[Set[str], Callable[["InputContext"], Set[str]]]] = None,
         input_manager_key: Optional[str] = None,
